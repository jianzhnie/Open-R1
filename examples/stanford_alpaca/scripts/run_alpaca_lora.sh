<<<<<<< HEAD
CUDA_VISIBLE_DEVICES=8 python train_alpaca_lora.py \
    --model_name_or_path  /userhome/jianzhnie/checkpoints/llama-checkpoint/7B/ \
=======
python train_alpaca_lora.py \
    --model_name_or_path  decapoda-research/llama-7b-hf  \
>>>>>>> adc42895
    --data_path tatsu-lab/alpaca  \
    --output_dir work_dir_lora/ \
    --num_train_epochs 3 \
    --per_device_train_batch_size 4 \
    --per_device_eval_batch_size 4 \
    --gradient_accumulation_steps 8 \
    --evaluation_strategy "no" \
    --save_strategy "steps" \
    --save_steps 2000 \
    --save_total_limit 5 \
    --learning_rate 2e-5 \
    --weight_decay 0. \
    --warmup_ratio 0.03 \
    --lr_scheduler_type "cosine" \
    --logging_steps 1<|MERGE_RESOLUTION|>--- conflicted
+++ resolved
@@ -1,10 +1,5 @@
-<<<<<<< HEAD
-CUDA_VISIBLE_DEVICES=8 python train_alpaca_lora.py \
-    --model_name_or_path  /userhome/jianzhnie/checkpoints/llama-checkpoint/7B/ \
-=======
 python train_alpaca_lora.py \
     --model_name_or_path  decapoda-research/llama-7b-hf  \
->>>>>>> adc42895
     --data_path tatsu-lab/alpaca  \
     --output_dir work_dir_lora/ \
     --num_train_epochs 3 \
